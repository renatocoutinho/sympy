--- conflicted
+++ resolved
@@ -129,11 +129,8 @@
 #. Jack McCaffery: fixes to asin and acos
 #. Luca Weihs: improvements to the geometry module
 #. Shai 'Deshe' Wyborski: fix to numeric evaluation of hypergeometric sums
-<<<<<<< HEAD
 #. Óscar Nájera: better Laguerre polynomial generator
-=======
 #. Mario Pernici: faster algorithm for computing Groebner bases
->>>>>>> 2bb77cae
 
 Up-to-date list in the order of the first contribution is given in the `AUTHORS
 <https://github.com/sympy/sympy/blob/master/AUTHORS>`_ file.
@@ -160,4 +157,4 @@
 wiki), all images and all documentation including this User's Guide is licensed
 using the new BSD license:
 
-.. literalinclude:: ../../LICENSE+.. literalinclude:: ../../LICENSE
