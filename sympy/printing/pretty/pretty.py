from sympy.core import S, C, Basic, Interval
from sympy.core.function import _coeff_isneg
from sympy.utilities import group
from sympy.core.sympify import SympifyError

from sympy.printing.printer import Printer
from sympy.printing.str import sstr

from stringpict import prettyForm, stringPict
from pretty_symbology import xstr, hobj, vobj, xobj, xsym, pretty_symbol,\
        pretty_atom, pretty_use_unicode, pretty_try_use_unicode, greek, U, \
        annotated

from sympy.utilities import default_sort_key

# rename for usage from outside
pprint_use_unicode = pretty_use_unicode
pprint_try_use_unicode = pretty_try_use_unicode

class PrettyPrinter(Printer):
    """Printer, which converts an expression into 2D ASCII-art figure."""
    printmethod = "_pretty"

    _default_settings = {
        "order": None,
        "full_prec": "auto",
        "use_unicode": None,
        "wrap_line": True,
        "num_columns": None,
    }

    def __init__(self, settings=None):
        Printer.__init__(self, settings)
        self.emptyPrinter = lambda x: prettyForm(xstr(x))

    @property
    def _use_unicode(self):
        if self._settings['use_unicode']:
            return True
        else:
            return pretty_use_unicode()

    def doprint(self, expr):
        return self._print(expr).render(**self._settings)

    # empty op so _print(stringPict) returns the same
    def _print_stringPict(self, e):
        return e

    def _print_basestring(self, e):
        return prettyForm(e)

    def _print_atan2(self, e):
        pform = prettyForm(*self._print_seq(e.args).parens())
        pform = prettyForm(*pform.left('atan2'))
        return pform

    def _print_Symbol(self, e):
        symb = pretty_symbol(e.name)
        return prettyForm(symb)

    def _print_Float(self, e):
        # we will use StrPrinter's Float printer, but we need to handle the
        # full_prec ourselves, according to the self._print_level
        full_prec = self._settings["full_prec"]
        if full_prec == "auto":
            full_prec = self._print_level == 1
        return prettyForm(sstr(e, full_prec=full_prec))

    def _print_Atom(self, e):
        try:
            # print atoms like Exp1 or Pi
            return prettyForm(pretty_atom(e.__class__.__name__))
        except KeyError:
            return self.emptyPrinter(e)

    # Infinity inherits from Number, so we have to override _print_XXX order
    _print_Infinity         = _print_Atom
    _print_NegativeInfinity = _print_Atom
    _print_EmptySet         = _print_Atom
    _print_Naturals         = _print_Atom
    _print_Integers         = _print_Atom
    _print_Reals            = _print_Atom

    def _print_factorial(self, e):
        x = e.args[0]
        pform = self._print(x)
        # Add parentheses if needed
        if not ((x.is_Integer and x.is_nonnegative) or x.is_Symbol):
            pform = prettyForm(*pform.parens())
        pform = prettyForm(*pform.right('!'))
        return pform

    def _print_factorial2(self, e):
        x = e.args[0]
        pform = self._print(x)
        # Add parentheses if needed
        if not ((x.is_Integer and x.is_nonnegative) or x.is_Symbol):
            pform = prettyForm(*pform.parens())
        pform = prettyForm(*pform.right('!!'))
        return pform

    def _print_binomial(self, e):
        n, k = e.args

        n_pform = self._print(n)
        k_pform = self._print(k)

        bar = ' '*max(n_pform.width(), k_pform.width())

        pform = prettyForm(*k_pform.above(bar))
        pform = prettyForm(*pform.above(n_pform))
        pform = prettyForm(*pform.parens('(', ')'))

        pform.baseline = (pform.baseline + 1)//2

        return pform

    def _print_Relational(self, e):
        op = prettyForm(' ' + xsym(e.rel_op) + ' ')

        l = self._print(e.lhs)
        r = self._print(e.rhs)
        pform = prettyForm(*stringPict.next(l, op, r))
        return pform

    def _print_Not(self, e):
        if self._use_unicode:
            arg = e.args[0]
            pform = self._print(arg)

            if arg.is_Boolean and not arg.is_Not:
                pform = prettyForm(*pform.parens())

            return prettyForm(*pform.left(u"\u00ac "))
        else:
            return self._print_Function(e)

    def __print_Boolean(self, e, char, sort=True):
        args = e.args
        if sort:
            args = sorted(e.args, key=default_sort_key)
        arg = args[0]
        pform = self._print(arg)

        if arg.is_Boolean and not arg.is_Not:
            pform = prettyForm(*pform.parens())

        for arg in args[1:]:
            pform_arg = self._print(arg)

            if arg.is_Boolean and not arg.is_Not:
                pform_arg = prettyForm(*pform_arg.parens())

            pform = prettyForm(*pform.right(u' %s ' % char))
            pform = prettyForm(*pform.right(pform_arg))

        return pform

    def _print_And(self, e):
        if self._use_unicode:
            return self.__print_Boolean(e, u"\u2227")
        else:
            return self._print_Function(e)

    def _print_Or(self, e):
        if self._use_unicode:
            return self.__print_Boolean(e, u"\u2228")
        else:
            return self._print_Function(e)

    def _print_Xor(self, e):
        if self._use_unicode:
            return self.__print_Boolean(e, u"\u22bb")
        else:
            return self._print_Function(e)

    def _print_Nand(self, e):
        if self._use_unicode:
            return self.__print_Boolean(e, u"\u22bc")
        else:
            return self._print_Function(e)

    def _print_Nor(self, e):
        if self._use_unicode:
            return self.__print_Boolean(e, u"\u22bd")
        else:
            return self._print_Function(e)

    def _print_Implies(self, e):
        if self._use_unicode:
            return self.__print_Boolean(e, u"\u2192", sort=False)
        else:
            return self._print_Function(e)

    def _print_Equivalent(self, e):
        if self._use_unicode:
            return self.__print_Boolean(e, u"\u2261")
        else:
            return self._print_Function(e)

    def _print_conjugate(self, e):
        pform = self._print(e.args[0])
        return prettyForm( *pform.above( hobj('_',pform.width())) )

    def _print_Abs(self, e):
        pform = self._print(e.args[0])
        pform = prettyForm(*pform.parens('|', '|'))
        return pform

    def _print_floor(self, e):
        if self._use_unicode:
            pform = self._print(e.args[0])
            pform = prettyForm(*pform.parens('lfloor', 'rfloor'))
            return pform
        else:
            return self._print_Function(e)

    def _print_ceiling(self, e):
        if self._use_unicode:
            pform = self._print(e.args[0])
            pform = prettyForm(*pform.parens('lceil', 'rceil'))
            return pform
        else:
            return self._print_Function(e)

    def _print_Derivative(self, deriv):
        # XXX use U('PARTIAL DIFFERENTIAL') here ?
        syms = list(reversed(deriv.variables))
        x = None

        for sym, num in group(syms, multiple=False):
            s = self._print(sym)
            ds = prettyForm(*s.left('d'))

            if num > 1:
                ds = ds**prettyForm(str(num))

            if x is None:
                x = ds
            else:
                x = prettyForm(*x.right(' '))
                x = prettyForm(*x.right(ds))

        f = prettyForm(binding=prettyForm.FUNC, *self._print(deriv.expr).parens())

        pform = prettyForm('d')

        if len(syms) > 1:
            pform = pform**prettyForm(str(len(syms)))

        pform = prettyForm(*pform.below(stringPict.LINE, x))
        pform.baseline = pform.baseline + 1
        pform = prettyForm(*stringPict.next(pform, f))

        return pform

    def _print_PDF(self, pdf):
        lim = self._print(pdf.pdf.args[0])
        lim = prettyForm(*lim.right(', '))
        lim = prettyForm(*lim.right(self._print(pdf.domain[0])))
        lim = prettyForm(*lim.right(', '))
        lim = prettyForm(*lim.right(self._print(pdf.domain[1])))
        lim = prettyForm(*lim.parens())

        f = self._print(pdf.pdf.args[1])
        f = prettyForm(*f.right(', '))
        f = prettyForm(*f.right(lim))
        f = prettyForm(*f.parens())

        pform = prettyForm('PDF')
        pform = prettyForm(*pform.right(f))
        return pform

    def _print_Integral(self, integral):
        f   = integral.function

        # Add parentheses if arg involves addition of terms and
        # create a pretty form for the argument
        prettyF = self._print(f)
        # XXX generalize parens
        if f.is_Add:
            prettyF = prettyForm(*prettyF.parens())

        # dx dy dz ...
        arg = prettyF
        for x in integral.limits:
            prettyArg = self._print(x[0])
            # XXX qparens (parens if needs-parens)
            if prettyArg.width() > 1:
                prettyArg = prettyForm(*prettyArg.parens())

            arg = prettyForm(*arg.right(' d', prettyArg))


        # \int \int \int ...
        firstterm = True
        s = None
        for lim in integral.limits:
            x = lim[0]
            # Create bar based on the height of the argument
            h = arg.height()
            H = h+2

            # XXX hack!
            ascii_mode = not self._use_unicode
            if ascii_mode:
                H += 2

            vint= vobj('int', H)

            # Construct the pretty form with the integral sign and the argument
            pform = prettyForm(vint)
            #pform.baseline = pform.height()//2  # vcenter
            pform.baseline = arg.baseline + (H-h)//2    # covering the whole argument


            if len(lim) > 1:
                # Create pretty forms for endpoints, if definite integral.
                # Do not print empty endpoints.
                if len(lim) == 2:
                    prettyA = prettyForm("")
                    prettyB = self._print(lim[1])
                if len(lim) == 3:
                    prettyA = self._print(lim[1])
                    prettyB = self._print(lim[2])

                if ascii_mode:  # XXX hack
                    # Add spacing so that endpoint can more easily be
                    # identified with the correct integral sign
                    spc = max(1, 3 - prettyB.width())
                    prettyB = prettyForm(*prettyB.left(' ' * spc))

                    spc = max(1, 4 - prettyA.width())
                    prettyA = prettyForm(*prettyA.right(' ' * spc))

                pform = prettyForm(*pform.above(prettyB))
                pform = prettyForm(*pform.below(prettyA))

                #if ascii_mode:  # XXX hack
                #    # too much vspace beetween \int and argument
                #    # but I left it as is
                #    pform = prettyForm(*pform.right(' '))

            if not ascii_mode:  # XXX hack
                pform = prettyForm(*pform.right(' '))

            if firstterm:
                s = pform   # first term
                firstterm = False
            else:
                s = prettyForm(*s.left(pform))

        pform = prettyForm(*arg.left(s))
        return pform

    def _print_Product(self, expr):
        func = expr.term
        pretty_func = self._print(func)

        horizontal_chr = xobj('_', 1)
        corner_chr = xobj('_', 1)
        vertical_chr = xobj('|', 1)

        if self._use_unicode:
            # use unicode corners
            horizontal_chr = xobj('-', 1)
            corner_chr = u'\u252c'

        func_height = pretty_func.height()

        first = True
        max_upper = 0
        sign_height = 0

        for lim in expr.limits:
            width = (func_height + 2) * 5 // 3 - 2
            sign_lines = []
            sign_lines.append(corner_chr+(horizontal_chr*width)+corner_chr)
            for i in range(func_height+1):
                sign_lines.append(vertical_chr+(' '*width)+vertical_chr)

            pretty_sign = stringPict('')
            pretty_sign = prettyForm(*pretty_sign.stack(*sign_lines))

            pretty_upper = self._print(lim[2])
            pretty_lower = self._print(C.Equality(lim[0], lim[1]))

            max_upper = max(max_upper, pretty_upper.height())

            if first:
                sign_height = pretty_sign.height()

            pretty_sign = prettyForm(*pretty_sign.above(pretty_upper))
            pretty_sign = prettyForm(*pretty_sign.below(pretty_lower))

            if first:
                pretty_func.baseline = 0
                first = False

            height = pretty_sign.height()
            padding = stringPict('')
            padding = prettyForm(*padding.stack(*[' ']*(height-1)))
            pretty_sign = prettyForm(*pretty_sign.right(padding))

            pretty_func = prettyForm(*pretty_sign.right(pretty_func))

        #pretty_func.baseline = 0

        pretty_func.baseline = max_upper + sign_height//2
        return pretty_func

    def _print_Sum(self, expr):
        ascii_mode = not self._use_unicode

        def asum(hrequired, lower, upper, use_ascii):
            def adjust(s, wid=None, how='<^>'):
                if not wid or len(s)>wid:
                    return s
                need = wid - len(s)
                if how == '<^>' or how == "<" or how not in list('<^>'):
                    return s + ' '*need
                half = need//2
                lead = ' '*half
                if how == ">":
                    return " "*need + s
                return lead + s + ' '*(need - len(lead))

            h = max(hrequired, 2)
            d = h//2
            wrequired = max(lower, upper)
            w = d + 1
            more = hrequired % 2

            lines = []
            if use_ascii:
                lines.append("_"*(w) + ' ')
                lines.append("\%s`" % (' '*(w - 1)))
                for i in range(1, d):
                    lines.append('%s\\%s' % (' '*i, ' '*(w - i)))
                if more:
                    lines.append('%s)%s' % (' '*(d), ' '*(w - d)))
                for i in reversed(range(1, d)):
                    lines.append('%s/%s' % (' '*i, ' '*(w - i)))
                lines.append("/" + "_"*(w - 1) + ',')
                return d, h + more, lines, 0
            else:
                w = w + more
                d = d + more
                vsum = vobj('sum', 4)
                lines.append("_"*(w))
                for i in range(0, d):
                    lines.append('%s%s%s' % (' '*i, vsum[2], ' '*(w - i - 1)))
                for i in reversed(range(0, d)):
                    lines.append('%s%s%s' % (' '*i, vsum[4], ' '*(w - i - 1)))
                lines.append(vsum[8]*(w))
                return d, h + 2*more, lines, more

        f = expr.function

        prettyF = self._print(f)

        if f.is_Add: # add parens
            prettyF = prettyForm(*prettyF.parens())

        H = prettyF.height() + 2

        # \sum \sum \sum ...
        first = True
        max_upper = 0
        sign_height = 0

        for lim in expr.limits:
            if len(lim) == 3:
                prettyUpper = self._print(lim[2])
                prettyLower = self._print(C.Equality(lim[0], lim[1]))
            elif len(lim) == 2:
                prettyUpper = self._print("")
                prettyLower = self._print(C.Equality(lim[0], lim[1]))
            elif len(lim) == 1:
                prettyUpper = self._print("")
                prettyLower = self._print(lim[0])

            max_upper = max(max_upper, prettyUpper.height())

            # Create sum sign based on the height of the argument
            d, h, slines, adjustment = asum(H, prettyLower.width(), prettyUpper.width(), ascii_mode)
            prettySign = stringPict('')
            prettySign = prettyForm(*prettySign.stack(*slines))

            if first:
                sign_height = prettySign.height()

            prettySign = prettyForm(*prettySign.above(prettyUpper))
            prettySign = prettyForm(*prettySign.below(prettyLower))

            if first:
                # change F baseline so it centers on the sign
                prettyF.baseline -= d - (prettyF.height()//2 -
                                         prettyF.baseline) - adjustment
                first = False

            # put padding to the right
            pad = stringPict('')
            pad = prettyForm(*pad.stack(*[' ']*h))
            prettySign = prettyForm(*prettySign.right(pad))
            # put the present prettyF to the right
            prettyF = prettyForm(*prettySign.right(prettyF))

        prettyF.baseline = max_upper + sign_height//2
        return prettyF

    def _print_Limit(self, l):
        # XXX we do not print dir ...
        e, z, z0, dir = l.args

        E       = self._print(e)
        Lim     = prettyForm('lim')

        LimArg  = self._print(z)
        LimArg  = prettyForm(*LimArg.right('->'))
        LimArg  = prettyForm(*LimArg.right(self._print(z0)))

        Lim     = prettyForm(*Lim.below(LimArg))
        Lim     = prettyForm(*Lim.right(E))


        return Lim

    def _print_MatrixBase(self, e):
        M = e   # matrix
        Ms = {}  # i,j -> pretty(M[i,j])
        for i in range(M.rows):
            for j in range(M.cols):
                Ms[i,j] = self._print(M[i,j])

        # h- and v- spacers
        hsep = 2
        vsep = 1

        # max width for columns
        maxw = [-1] * M.cols

        for j in range(M.cols):
            maxw[j] = max([Ms[i,j].width()  for i in range(M.rows)] or [0])


        # drawing result
        D = None

        for i in range(M.rows):

            D_row = None
            for j in range(M.cols):
                s = Ms[i,j]

                # reshape s to maxw
                # XXX this should be generalized, and go to stringPict.reshape ?
                assert s.width()  <= maxw[j]

                # hcenter it, +0.5 to the right                        2
                # ( it's better to align formula starts for say 0 and r )
                # XXX this is not good in all cases -- maybe introduce vbaseline?
                wdelta = maxw[j] - s.width()
                wleft  = wdelta // 2
                wright = wdelta - wleft

                s = prettyForm(*s.right(' '*wright))
                s = prettyForm(*s.left (' '*wleft))

                # we don't need vcenter cells -- this is automatically done in
                # a pretty way because when their baselines are taking into
                # account in .right()

                if D_row is None:
                    D_row = s   # first box in a row
                    continue

                D_row = prettyForm(*D_row.right(' '*hsep))  # h-spacer
                D_row = prettyForm(*D_row.right(s))

            if D is None:
                D = D_row       # first row in a picture
                continue

            # v-spacer
            for _ in range(vsep):
                D = prettyForm(*D.below(' '))

            D = prettyForm(*D.below(D_row))

        if D is None:
            D = prettyForm('') # Empty Matrix

        D = prettyForm(*D.parens('[',']'))
        return D
    _print_ImmutableMatrix = _print_MatrixBase
    _print_MutableMatrix = _print_MatrixBase

    def _print_Transpose(self, T):
        pform = self._print(T.arg)
        if (T.arg.is_Add or T.arg.is_Mul or T.arg.is_Pow):
            pform = prettyForm(*pform.parens())
        pform = prettyForm(*pform.right("'"))
        return pform

    def _print_Inverse(self, I):
        pform = self._print(I.arg)
        if (I.arg.is_Add or I.arg.is_Mul or I.arg.is_Pow):
            pform = prettyForm(*pform.parens())
        pform = prettyForm(*pform.right("^-1"))
        return pform

    def _print_BlockMatrix(self, B):
        if B.mat.shape == (1,1):
            return self._print(B.mat[0,0])
        return self._print(B.mat)

    def _print_MatMul(self, expr):
        a = list(expr.args)
        for i in xrange(0, len(a)):
            if a[i].is_Add and len(a) > 1:
                a[i] = prettyForm(*self._print(a[i]).parens())
            else:
                a[i] = self._print(a[i])

        return prettyForm.__mul__(*a)

    def _print_MatAdd(self, expr):
        return self._print_seq(expr.args, None, None, ' + ')

    def _print_FunctionMatrix(self, X):
        D = self._print(X.lamda.expr)
        D = prettyForm(*D.parens('[',']'))
        return D

    def _print_Piecewise(self, pexpr):

        P = {}
        for n, ec in enumerate(pexpr.args):
            P[n,0] = self._print(ec.expr)
            if ec.cond == True:
                P[n,1] = prettyForm('otherwise')
            else:
                P[n,1] = prettyForm(*prettyForm('for ').right(self._print(ec.cond)))
        hsep = 2
        vsep = 1
        len_args = len(pexpr.args)

        # max widths
        maxw = [max([P[i,j].width() for i in xrange(len_args)]) \
                    for j in xrange(2)]

        # FIXME: Refactor this code and matrix into some tabular environment.
        # drawing result
        D = None

        for i in xrange(len_args):
            D_row = None
            for j in xrange(2):
                p = P[i,j]
                assert p.width() <= maxw[j]

                wdelta = maxw[j] - p.width()
                wleft  = wdelta // 2
                wright = wdelta - wleft

                p = prettyForm(*p.right(' '*wright))
                p = prettyForm(*p.left (' '*wleft))

                if D_row is None:
                    D_row = p
                    continue

                D_row = prettyForm(*D_row.right(' '*hsep))  # h-spacer
                D_row = prettyForm(*D_row.right(p))
            if D is None:
                D = D_row       # first row in a picture
                continue

            # v-spacer
            for _ in range(vsep):
                D = prettyForm(*D.below(' '))

            D = prettyForm(*D.below(D_row))

        D = prettyForm(*D.parens('{',''))
        return D

    def _hprint_vec(self, v):
        D = None

        for a in v:
            p = a
            if D is None:
                D = p
            else:
                D = prettyForm(*D.right(', '))
                D = prettyForm(*D.right(p))
        if D is None:
            D = stringPict(' ')

        return D

    def _hprint_vseparator(self, p1, p2):
        tmp = prettyForm(*p1.right(p2))
        sep = stringPict(vobj('|', tmp.height()), baseline=tmp.baseline)
        return prettyForm(*p1.right(sep, p2))

    def _print_hyper(self, e):
        # FIXME refactor Matrix, Piecewise, and this into a tabular environment
        ap = [self._print(a) for a in e.ap]
        bq = [self._print(b) for b in e.bq]

        P = self._print(e.argument)
        P.baseline = P.height()//2

        # Drawing result - first create the ap, bq vectors
        D = None
        for v in [ap, bq]:
            D_row = self._hprint_vec(v)
            if D is None:
                D = D_row       # first row in a picture
            else:
                D = prettyForm(*D.below(' '))
                D = prettyForm(*D.below(D_row))

        # make sure that the argument `z' is centred vertically
        D.baseline = D.height()//2

        # insert horizontal separator
        P = prettyForm(*P.left(' '))
        D = prettyForm(*D.right(' '))

        # insert separating `|`
        D = self._hprint_vseparator(D, P)

        # add parens
        D = prettyForm(*D.parens('(', ')'))

        # create the F symbol
        above = D.height()//2 - 1
        below = D.height() - above - 1

        if self._use_unicode:
            pic = (2, 0, 2, u'\u250c\u2500\n\u251c\u2500\n\u2575')
        else:
            pic = (3, 0, 3, ' _\n|_\n|\n')

        sz, t, b, add, img = annotated('F')
        F = prettyForm('\n' * (above - t) + img + '\n' * (below - b),
                       baseline = above + sz)
        add = (sz+1)//2

        F = prettyForm(*F.left(self._print(len(e.ap))))
        F = prettyForm(*F.right(self._print(len(e.bq))))
        F.baseline = above + add

        D = prettyForm(*F.right(' ', D))

        return D

    def _print_meijerg(self, e):
        # FIXME refactor Matrix, Piecewise, and this into a tabular environment

        v = {}
        v[(0, 0)] = [self._print(a) for a in e.an]
        v[(0, 1)] = [self._print(a) for a in e.aother]
        v[(1, 0)] = [self._print(b) for b in e.bm]
        v[(1, 1)] = [self._print(b) for b in e.bother]

        P = self._print(e.argument)
        P.baseline = P.height()//2

        vp = {}
        for idx in v:
            vp[idx] = self._hprint_vec(v[idx])

        for i in range(2):
            maxw = max(vp[(0, i)].width(), vp[(1, i)].width())
            for j in range(2):
                s = vp[(j, i)]
                left = (maxw - s.width()) // 2
                right = maxw - left - s.width()
                s = prettyForm(*s.left(' ' * left))
                s = prettyForm(*s.right(' ' * right))
                vp[(j, i)] = s

        D1 = prettyForm(*vp[(0, 0)].right('  ', vp[(0, 1)]))
        D1 = prettyForm(*D1.below(' '))
        D2 = prettyForm(*vp[(1, 0)].right('  ', vp[(1, 1)]))
        D  = prettyForm(*D1.below(D2))

        # make sure that the argument `z' is centred vertically
        D.baseline = D.height()//2

        # insert horizontal separator
        P = prettyForm(*P.left(' '))
        D = prettyForm(*D.right(' '))

        # insert separating `|`
        D = self._hprint_vseparator(D, P)

        # add parens
        D = prettyForm(*D.parens('(', ')'))

        # create the G symbol
        above = D.height()//2 - 1
        below = D.height() - above - 1

        sz, t, b, add, img = annotated('G')
        F = prettyForm('\n' * (above - t) + img + '\n' * (below - b),
                       baseline = above + sz)

        pp = self._print(len(e.ap))
        pq = self._print(len(e.bq))
        pm = self._print(len(e.bm))
        pn = self._print(len(e.an))
        def adjust(p1, p2):
            diff = p1.width() - p2.width()
            if diff == 0:
                return p1, p2
            elif diff > 0:
                return p1, prettyForm(*p2.left(' '*diff))
            else:
                return prettyForm(*p1.left(' '*-diff)), p2
        pp, pm = adjust(pp, pm)
        pq, pn = adjust(pq, pn)
        pu = prettyForm(*pm.right(', ', pn))
        pl = prettyForm(*pp.right(', ', pq))

        ht = F.baseline - above - 2
        if ht > 0:
            pu = prettyForm(*pu.below('\n'*ht))
        p = prettyForm(*pu.below(pl))

        F.baseline = above
        F = prettyForm(*F.right(p))

        F.baseline = above + add

        D = prettyForm(*F.right(' ', D))

        return D


    def _print_ExpBase(self, e):
        # TODO should exp_polar be printed differently?
        #      what about exp_polar(0), exp_polar(1)?
        base = prettyForm(pretty_atom('Exp1', 'e'))
        return base ** self._print(e.args[0])

    def _print_Function(self, e):
        # XXX works only for applied functions
        func = e.func
        args = e.args
        n = len(args)

        func_name = func.__name__

        prettyFunc = self._print(C.Symbol(func_name))
        prettyArgs = prettyForm(*self._print_seq(args).parens())

        pform = prettyForm(binding=prettyForm.FUNC, *stringPict.next(prettyFunc, prettyArgs))

        # store pform parts so it can be reassembled e.g. when powered
        pform.prettyFunc = prettyFunc
        pform.prettyArgs = prettyArgs

        return pform

    def _print_GeometryEntity(self, expr):
        # GeometryEntity is based on Tuple but should not print like a Tuple
        return self.emptyPrinter(expr)

    def _print_Lambda(self, e):
        symbols, expr = e.args

        if len(symbols) == 1:
            symbols = self._print(symbols[0])
        else:
            symbols = self._print(tuple(symbols))

        args = (symbols, self._print(expr))

        prettyFunc = self._print(C.Symbol("Lambda"))
        prettyArgs = prettyForm(*self._print_seq(args).parens())

        pform = prettyForm(binding=prettyForm.FUNC, *stringPict.next(prettyFunc, prettyArgs))

        # store pform parts so it can be reassembled e.g. when powered
        pform.prettyFunc = prettyFunc
        pform.prettyArgs = prettyArgs

        return pform

    def _print_Order(self, e):
        pform = self._print(e.expr)
        pform = prettyForm(*pform.parens())
        pform = prettyForm(*pform.left('O'))
        return pform

    def _print_gamma(self, e):
        if self._use_unicode:
            pform = self._print(e.args[0])
            pform = prettyForm(*pform.parens())
            pform = prettyForm(*pform.left(greek['gamma'][1]))
            return pform
        else:
            return self._print_Function(e)

    def _print_uppergamma(self, e):
        if self._use_unicode:
            pform = self._print(e.args[0])
            pform = prettyForm(*pform.right(', ', self._print(e.args[1])))
            pform = prettyForm(*pform.parens())
            pform = prettyForm(*pform.left(greek['gamma'][1]))
            return pform
        else:
            return self._print_Function(e)

    def _print_lowergamma(self, e):
        if self._use_unicode:
            pform = self._print(e.args[0])
            pform = prettyForm(*pform.right(', ', self._print(e.args[1])))
            pform = prettyForm(*pform.parens())
            pform = prettyForm(*pform.left(greek['gamma'][0]))
            return pform
        else:
            return self._print_Function(e)

    def _print_expint(self, e):
        from sympy import Function
        if e.args[0].is_Integer and self._use_unicode:
            return self._print_Function(Function('E_%s' % e.args[0])(e.args[1]))
        return self._print_Function(e)

    def _print_Chi(self, e):
        # This needs a special case since otherwise it comes out as greek
        # letter chi...
        prettyFunc = prettyForm("Chi")
        prettyArgs = prettyForm(*self._print_seq(e.args).parens())

        pform = prettyForm(binding=prettyForm.FUNC, *stringPict.next(prettyFunc, prettyArgs))

        # store pform parts so it can be reassembled e.g. when powered
        pform.prettyFunc = prettyFunc
        pform.prettyArgs = prettyArgs

        return pform

    def _print_Add(self, expr, order=None):
        if self.order == 'none':
            terms = list(expr.args)
        else:
            terms = self._as_ordered_terms(expr, order=order)
        pforms, indices = [], []

        def pretty_negative(pform, index):
            """Prepend a minus sign to a pretty form. """
            if index == 0:
                if pform.height() > 1:
                    pform_neg = '- '
                else:
                    pform_neg = '-'
            else:
                pform_neg = ' - '

            pform = stringPict.next(pform_neg, pform)
            return prettyForm(binding=prettyForm.NEG, *pform)

        for i, term in enumerate(terms):
            if term.is_Mul and _coeff_isneg(term):
                pform = self._print(-term)
                pforms.append(pretty_negative(pform, i))
            elif term.is_Rational and term.q > 1:
                pforms.append(None)
                indices.append(i)
            elif term.is_Number and term < 0:
                pform = self._print(-term)
                pforms.append(pretty_negative(pform, i))
            else:
                pforms.append(self._print(term))

        if indices:
            large = True

            for pform in pforms:
                if pform is not None and pform.height() > 1:
                    break
            else:
                large = False

            for i in indices:
                term, negative = terms[i], False

                if term < 0:
                    term, negative = -term, True

                if large:
                    pform = prettyForm(str(term.p))/prettyForm(str(term.q))
                else:
                    pform = self._print(term)

                if negative:
                    pform = pretty_negative(pform, i)

                pforms[i] = pform

        return prettyForm.__add__(*pforms)

    def _print_Mul(self, product):
        a = [] # items in the numerator
        b = [] # items that are in the denominator (if any)

        if self.order not in ('old', 'none'):
            args = product.as_ordered_factors()
        else:
            args = product.args

        # Gather terms for numerator/denominator
        for item in args:
            if item.is_commutative and item.is_Pow and item.exp.is_Rational and item.exp.is_negative:
                b.append(C.Pow(item.base, -item.exp))
            elif item.is_Rational and item is not S.Infinity:
                if item.p != 1:
                    a.append( C.Rational(item.p) )
                if item.q != 1:
                    b.append( C.Rational(item.q) )
            else:
                a.append(item)

        # Convert to pretty forms. Add parens to Add instances if there
        # is more than one term in the numer/denom
        for i in xrange(0, len(a)):
            if a[i].is_Add and len(a) > 1:
                a[i] = prettyForm(*self._print(a[i]).parens())
            else:
                a[i] = self._print(a[i])

        for i in xrange(0, len(b)):
            if b[i].is_Add and len(b) > 1:
                b[i] = prettyForm(*self._print(b[i]).parens())
            else:
                b[i] = self._print(b[i])

        # Construct a pretty form
        if len(b) == 0:
            return prettyForm.__mul__(*a)
        else:
            if len(a) == 0:
                a.append( self._print(S.One) )
            return prettyForm.__mul__(*a)/prettyForm.__mul__(*b)

    # A helper function for _print_Pow to print x**(1/n)
    def _print_nth_root (self, base, expt):
        bpretty = self._print(base)

        # Construct root sign, start with the \/ shape
        _zZ = xobj('/',1)
        rootsign = xobj('\\',1) + _zZ
        # Make exponent number to put above it
        if isinstance(expt, C.Rational):
            exp = str(expt.q)
            if exp == '2':
                exp = ''
        else:
            exp = str(expt.args[0])
        exp = exp.ljust(2)
        if len(exp) > 2:
            rootsign = ' '*(len(exp) - 2) + rootsign
        # Stack the exponent
        rootsign = stringPict(exp + '\n' + rootsign)
        rootsign.baseline = 0
        # Diagonal: length is one less than height of base
        linelength = bpretty.height() - 1
        diagonal = stringPict('\n'.join(
            ' '*(linelength - i - 1) + _zZ + ' '*i
            for i in range(linelength)
            ))
        # Put baseline just below lowest line: next to exp
        diagonal.baseline = linelength - 1
        # Make the root symbol
        rootsign = prettyForm(*rootsign.right(diagonal))
        # Det the baseline to match contents to fix the height
        # but if the height of bpretty is one, the rootsign must be one higher
        rootsign.baseline = max(1, bpretty.baseline)
        #build result
        s = prettyForm(hobj('_', 2 + bpretty.width()))
        s = prettyForm(*bpretty.above(s))
        s = prettyForm(*s.left(rootsign))
        return s

    def _print_Pow(self, power):
        from sympy import fraction
        b, e = power.as_base_exp()
        if power.is_commutative:
            if e is S.NegativeOne:
                return prettyForm("1")/self._print(b)
            n, d = fraction(e)
            if n is S.One and d.is_Atom and not e.is_Integer:
                return self._print_nth_root(b, e)
            if e.is_Rational and e < 0:
                return prettyForm("1")/self._print(b)**self._print(-e)

        # None of the above special forms, do a standard power
        return self._print(b)**self._print(e)

    def __print_numer_denom(self, p, q):
        if q == 1:
            if p < 0:
                return prettyForm(str(p),binding=prettyForm.NEG)
            else:
                return prettyForm(str(p))
        elif abs(p) >= 10 and abs(q) >= 10:
            # If more than one digit in numer and denom, print larger fraction
            if p < 0:
                pform = prettyForm(str(-p))/prettyForm(str(q))
                return prettyForm(binding=prettyForm.NEG, *pform.left('- '))
            else:
                return prettyForm(str(p))/prettyForm(str(q))
        else:
            return None

    def _print_Rational(self, expr):
        result = self.__print_numer_denom(expr.p, expr.q)

        if result is not None:
            return result
        else:
            return self.emptyPrinter(expr)

    def _print_Fraction(self, expr):
        result = self.__print_numer_denom(expr.numerator, expr.denominator)

        if result is not None:
            return result
        else:
            return self.emptyPrinter(expr)

    def _print_ProductSet(self, p):
        if len(set(p.sets)) == 1 and len(p.sets) > 1:
            from sympy import Pow
            return self._print(Pow(p.sets[0], len(p.sets), evaluate=False))
        else:
            prod_char = u'\xd7'
            return self._print_seq(p.sets, None, None, ' %s '%prod_char,
                parenthesize = lambda set:set.is_Union or set.is_Intersection)

    def _print_FiniteSet(self, s):
        items = sorted(s.args, key=default_sort_key)
        return self._print_seq(items, '{', '}', ', ' )

    def _print_Range(self, s):

        if self._use_unicode:
            dots = u"\u2026"
        else:
            dots = '...'

        if len(s) > 4:
            it = iter(s)
            printset = it.next(), it.next(), dots, s._last_element
        else:
            printset = tuple(s)

        return self._print_seq(printset, '{', '}', ', ' )

    def _print_Interval(self, i):
        if i.start == i.end:
            return self._print_seq(i.args[:1], '{', '}')

        else:
            if i.left_open:
                left = '('
            else:
                left = '['

            if i.right_open:
                right = ')'
            else:
                right = ']'

            return self._print_seq(i.args[:2], left, right)

    def _print_Intersection(self, u):

        delimiter = ' %s ' % pretty_atom('Intersection')

        return self._print_seq(u.args, None, None, delimiter,
                parenthesize = lambda set:set.is_ProductSet or set.is_Union)

    def _print_Union(self, u):

        union_delimiter = ' %s ' % pretty_atom('Union')

        return self._print_seq(u.args, None, None, union_delimiter,
             parenthesize = lambda set:set.is_ProductSet or set.is_Intersection)

    def _print_TransformationSet(self, ts):
        if self._use_unicode:
            inn = u"\u220a"
        else:
            inn = 'in'
        variables = self._print_seq(ts.lamda.variables)
        expr = self._print(ts.lamda.expr)
        bar = self._print("|")
        base = self._print(ts.base_set)

        return self._print_seq((expr, bar, variables, inn, base), "{", "}", ' ')

    def _print_seq(self, seq, left=None, right=None, delimiter=', ',
            parenthesize=lambda x: False):
        s = None

        for item in seq:
            pform = self._print(item)

            if parenthesize(item):
                pform = prettyForm(*pform.parens())
            if s is None:
                # first element
                s = pform
            else:
                s = prettyForm(*stringPict.next(s, delimiter))
                s = prettyForm(*stringPict.next(s, pform))

        if s is None:
            s = stringPict('')

        s = prettyForm(*s.parens(left, right, ifascii_nougly=True))
        return s

    def join(self, delimiter, args):
        pform = None

        for arg in args:
            if pform is None:
                pform = arg
            else:
                pform = prettyForm(*pform.right(delimiter))
                pform = prettyForm(*pform.right(arg))

        if pform is None:
            return prettyForm("")
        else:
            return pform

    def _print_list(self, l):
        return self._print_seq(l, '[', ']')

    def _print_tuple(self, t):
        if len(t) == 1:
            ptuple = prettyForm(*stringPict.next(self._print(t[0]), ','))
            return prettyForm(*ptuple.parens('(', ')', ifascii_nougly=True))
        else:
            return self._print_seq(t, '(', ')')

    def _print_Tuple(self, expr):
        return self._print_tuple(expr)

    def _print_dict(self, d):
        keys = sorted(d.keys(), key=default_sort_key)
        items = []

        for k in keys:
            K = self._print(k)
            V = self._print(d[k])
            s = prettyForm(*stringPict.next(K, ': ', V))

            items.append(s)

        return self._print_seq(items, '{', '}')

    def _print_Dict(self, d):
        return self._print_dict(d)

    def _print_set(self, s):
        items = sorted(s, key=default_sort_key)
        pretty = self._print_seq(items, '[', ']')
        pretty = prettyForm(*pretty.parens('(', ')', ifascii_nougly=True))
        pretty = prettyForm(*stringPict.next(type(s).__name__, pretty))
        return pretty

    _print_frozenset = _print_set

    def _print_AlgebraicNumber(self, expr):
        if expr.is_aliased:
            return self._print(expr.as_poly().as_expr())
        else:
            return self._print(expr.as_expr())

    def _print_RootOf(self, expr):
        args = [self._print_Add(expr.expr, order='lex'), expr.index]
        pform = prettyForm(*self._print_seq(args).parens())
        pform = prettyForm(*pform.left('RootOf'))
        return pform

    def _print_RootSum(self, expr):
        args = [self._print_Add(expr.expr, order='lex')]

        if expr.fun is not S.IdentityFunction:
            args.append(self._print(expr.fun))

        pform = prettyForm(*self._print_seq(args).parens())
        pform = prettyForm(*pform.left('RootSum'))

        return pform

    def _print_FiniteField(self, expr):
        if self._use_unicode:
            form = u'\u2124_%d'
        else:
            form = 'GF(%d)'

        return prettyForm(pretty_symbol(form % expr.mod))

    def _print_IntegerRing(self, expr):
        if self._use_unicode:
            return prettyForm(u'\u2124')
        else:
            return prettyForm('ZZ')

    def _print_RationalField(self, expr):
        if self._use_unicode:
            return prettyForm(u'\u211A')
        else:
            return prettyForm('QQ')

    def _print_RealDomain(self, expr):
        if self._use_unicode:
            return prettyForm(u'\u211D')
        else:
            return prettyForm('RR')

    def _print_ComplexDomain(self, expr):
        if self._use_unicode:
            return prettyForm(u'\u2102')
        else:
            return prettyForm('CC')

    def _print_PolynomialRingBase(self, expr):
        g = expr.gens
        if str(expr.order) != str(expr.default_order):
            g = g + ("order=" + str(expr.order),)
        pform = self._print_seq(g, '[', ']')
        pform = prettyForm(*pform.left(self._print(expr.dom)))

        return pform

    def _print_FractionField(self, expr):
        pform = self._print_seq(expr.gens, '(', ')')
        pform = prettyForm(*pform.left(self._print(expr.dom)))

        return pform

    def _print_GroebnerBasis(self, basis):
        cls = basis.__class__.__name__

        exprs = [ self._print_Add(arg, order=basis.order) for arg in basis.exprs ]
        exprs = prettyForm(*self.join(", ", exprs).parens(left="[", right="]"))

        gens = [ self._print(gen) for gen in basis.gens ]

        domain = prettyForm(*prettyForm("domain=").right(self._print(basis.domain)))
        order = prettyForm(*prettyForm("order=").right(self._print(basis.order)))

        pform = self.join(", ", [exprs] + gens + [domain, order])

        pform = prettyForm(*pform.parens())
        pform = prettyForm(*pform.left(basis.__class__.__name__))

        return pform

    def _print_Subs(self, e):
        pform = self._print(e.expr)
        pform = prettyForm(*pform.parens())

        h = pform.height() if pform.height() > 1 else 2
        rvert = stringPict(vobj('|', h), baseline=pform.baseline)
        pform = prettyForm(*pform.right(rvert))

        b = pform.baseline
        pform.baseline = pform.height() - 1
        pform = prettyForm(*pform.right(self._print_seq([
            self._print_seq((self._print(v[0]), xsym('=='), self._print(v[1])),
                delimiter='') for v in zip(e.variables, e.point) ])))

        pform.baseline = b
        return pform

    def _print_euler(self, e):
        pform = prettyForm("E")
        arg = self._print(e.args[0])
        pform_arg = prettyForm(" "*arg.width())
        pform_arg = prettyForm(*pform_arg.below(arg))
        pform = prettyForm(*pform.right(pform_arg))
        return pform

    def _print_catalan(self, e):
        pform = prettyForm("C")
        arg = self._print(e.args[0])
        pform_arg = prettyForm(" "*arg.width())
        pform_arg = prettyForm(*pform_arg.below(arg))
        pform = prettyForm(*pform.right(pform_arg))
        return pform

    def _print_KroneckerDelta(self, e):
        pform = self._print(e.args[0])
        pform = prettyForm(*pform.right((prettyForm(','))))
        pform = prettyForm(*pform.right((self._print(e.args[1]))))
        if self._use_unicode:
            a = stringPict(pretty_symbol('delta'))
        else:
            a = stringPict('d')
        b = pform
        top = stringPict(*b.left(' '*a.width()))
        bot = stringPict(*a.right(' '*b.width()))
        return prettyForm(binding=prettyForm.POW, *bot.below(top))

    def _print_atan2(self, e):
        pform = prettyForm(*self._print_seq(e.args).parens())
        pform = prettyForm(*pform.left('atan2'))
        return pform

    def _print_RandomDomain(self, d):
        try:
            pform = self._print('Domain: ')
            pform = prettyForm(*pform.right(self._print(d.as_boolean())))
            return pform

        except:
            try:
                pform = self._print('Domain: ')
                pform = prettyForm(*pform.right(self._print(d.symbols)))
                pform = prettyForm(*pform.right(self._print(' in ')))
                pform = prettyForm(*pform.right(self._print(d.set)))
                return pform
            except:
                return self._print(None)

    def _print_DMP(self, p):
        try:
            if p.ring is not None:
                # TODO incorporate order
                return self._print(p.ring.to_sympy(p))
        except SympifyError:
            pass
        return self._print(repr(p))

    def _print_DMF(self, p):
        return self._print_DMP(p)

    def _print_Object(self, object):
        return self._print(pretty_symbol(object.name))

    def _print_Morphism(self, morphism):
        arrow = "-->"
        if self._use_unicode:
            arrow = u"\u27f6  "

        domain = self._print(morphism.domain)
        codomain = self._print(morphism.codomain)
        tail = domain.right(arrow, codomain)[0]

        return prettyForm(tail)

    def _print_NamedMorphism(self, morphism):
        pretty_name = self._print(pretty_symbol(morphism.name))
        pretty_morphism = self._print_Morphism(morphism)
        return prettyForm(pretty_name.right(":", pretty_morphism)[0])

    def _print_IdentityMorphism(self, morphism):
        from sympy.categories import NamedMorphism
        return self._print_NamedMorphism(
            NamedMorphism(morphism.domain, morphism.codomain, "id"))

    def _print_CompositeMorphism(self, morphism):
        from sympy.categories import NamedMorphism

        circle = "*"
        if self._use_unicode:
            circle = u"\u2218"

        # All components of the morphism have names and it is thus
        # possible to build the name of the composite.
        component_names_list = [pretty_symbol(component.name) for \
                                component in morphism.components]
        component_names_list.reverse()
        component_names = circle.join(component_names_list) + ":"

        pretty_name = self._print(component_names)
        pretty_morphism = self._print_Morphism(morphism)
        return prettyForm(pretty_name.right(pretty_morphism)[0])

    def _print_Category(self, category):
        return self._print(pretty_symbol(category.name))

    def _print_Diagram(self, diagram):
        if not diagram.premises:
            # This is an empty diagram.
            return self._print(S.EmptySet)

        pretty_result = self._print(diagram.premises)
        if diagram.conclusions:
            results_arrow = " ==> "
            if self._use_unicode:
                results_arrow = u" \u27f9  "

            pretty_conclusions = self._print(diagram.conclusions)[0]
            pretty_result = pretty_result.right(results_arrow, pretty_conclusions)

        return prettyForm(pretty_result[0])

<<<<<<< HEAD
    def _print_BaseScalarField(self, field):
        string = field._coord_sys._names[field._index]
        return self._print(pretty_symbol(string))

    def _print_BaseVectorField(self, field):
        s = U('PARTIAL DIFFERENTIAL')+'_'+field._coord_sys._names[field._index]
        return self._print(pretty_symbol(s))

    def _print_Differential(self, diff):
        field = diff._scalar_field
        string = field._coord_sys._names[field._index]
        return self._print(u'\u2146 '+pretty_symbol(string))

=======
    def _print_FreeModuleElement(self, m):
        # Print as row vector for convenience, for now.
        return self._print_seq(m, '[', ']')

    def _print_SubModule(self, M):
        return self._print_seq(M.gens, '<', '>')

    def _print_FreeModule(self, M):
        return self._print(M.ring)**self._print(M.rank)

    def _print_ModuleImplementedIdeal(self, M):
        return self._print_seq([x for [x] in M._module.gens], '<', '>')

    def _print_QuotientRing(self, R):
        return self._print(R.ring) / self._print(R.base_ideal)

    def _print_QuotientRingElement(self, R):
        return self._print(R.data) + self._print(R.ring.base_ideal)

    def _print_QuotientModuleElement(self, m):
        return self._print(m.data) + self._print(m.module.killed_module)

    def _print_QuotientModule(self, M):
        return self._print(M.base) / self._print(M.killed_module)

    def _print_MatrixHomomorphism(self, h):
        matrix = self._print(h._sympy_matrix())
        matrix.baseline = matrix.height() // 2
        pform = prettyForm(*matrix.right(' : ', self._print(h.domain),
            ' %s> ' % hobj('-', 2), self._print(h.codomain)))
        return pform
>>>>>>> 09302323

def pretty(expr, **settings):
    """Returns a string containing the prettified form of expr.

    For information on keyword arguments see pretty_print function.

    """
    pp = PrettyPrinter(settings)

    # XXX: this is an ugly hack, but at least it works
    use_unicode = pp._settings['use_unicode']
    uflag = pretty_use_unicode(use_unicode)

    try:
        return pp.doprint(expr)
    finally:
        pretty_use_unicode(uflag)

def pretty_print(expr, **settings):
    """Prints expr in pretty form.

    pprint is just a shortcut for this function.


    Parameters
    ==========

    expr : expression
        the expression to print
    wrap_line : bool, optional
        line wrapping enabled/disabled, defaults to True
    num_columns : bool, optional
        number of columns before line breaking (default to None which reads
        the terminal width), useful when using SymPy without terminal.
    use_unicode : bool or None, optional
        use unicode characters, such as the Greek letter pi instead of
        the string pi.
    full_prec : bool or string, optional
        use full precision. Default to "auto"
    order : bool or string, optional
        set to 'none' for long expressions if slow; default is None

    """
    print pretty(expr, **settings)

pprint = pretty_print

def pager_print(expr, **settings):
    """Prints expr using the pager, in pretty form.

    This invokes a pager command using pydoc. Lines are not wrapped
    automatically. This routine is meant to be used with a pager that allows
    sideways scrolling, like ``less -S``.

    Parameters are the same as for ``pretty_print``. If you wish to wrap lines,
    pass ``num_columns=None`` to auto-detect the width of the terminal.

    """
    from pydoc import pager
    from locale import getpreferredencoding
    if 'num_columns' not in settings:
        settings['num_columns'] = 500000 # disable line wrap
    pager(pretty(expr, **settings).encode(getpreferredencoding()))<|MERGE_RESOLUTION|>--- conflicted
+++ resolved
@@ -1512,21 +1512,6 @@
 
         return prettyForm(pretty_result[0])
 
-<<<<<<< HEAD
-    def _print_BaseScalarField(self, field):
-        string = field._coord_sys._names[field._index]
-        return self._print(pretty_symbol(string))
-
-    def _print_BaseVectorField(self, field):
-        s = U('PARTIAL DIFFERENTIAL')+'_'+field._coord_sys._names[field._index]
-        return self._print(pretty_symbol(s))
-
-    def _print_Differential(self, diff):
-        field = diff._scalar_field
-        string = field._coord_sys._names[field._index]
-        return self._print(u'\u2146 '+pretty_symbol(string))
-
-=======
     def _print_FreeModuleElement(self, m):
         # Print as row vector for convenience, for now.
         return self._print_seq(m, '[', ']')
@@ -1558,7 +1543,20 @@
         pform = prettyForm(*matrix.right(' : ', self._print(h.domain),
             ' %s> ' % hobj('-', 2), self._print(h.codomain)))
         return pform
->>>>>>> 09302323
+
+    def _print_BaseScalarField(self, field):
+        string = field._coord_sys._names[field._index]
+        return self._print(pretty_symbol(string))
+
+    def _print_BaseVectorField(self, field):
+        s = U('PARTIAL DIFFERENTIAL')+'_'+field._coord_sys._names[field._index]
+        return self._print(pretty_symbol(s))
+
+    def _print_Differential(self, diff):
+        field = diff._scalar_field
+        string = field._coord_sys._names[field._index]
+        return self._print(u'\u2146 '+pretty_symbol(string))
+
 
 def pretty(expr, **settings):
     """Returns a string containing the prettified form of expr.
